// Copyright 2018 The Chubao Authors.
//
// Licensed under the Apache License, Version 2.0 (the "License");
// you may not use this file except in compliance with the License.
// You may obtain a copy of the License at
//
//     http://www.apache.org/licenses/LICENSE-2.0
//
// Unless required by applicable law or agreed to in writing, software
// distributed under the License is distributed on an "AS IS" BASIS,
// WITHOUT WARRANTIES OR CONDITIONS OF ANY KIND, either express or
// implied. See the License for the specific language governing
// permissions and limitations under the License.

package master

import (
	"fmt"
	"sync"
	"time"

	"github.com/chubaofs/chubaofs/proto"
	"github.com/chubaofs/chubaofs/raftstore"
	"github.com/chubaofs/chubaofs/util"
	"github.com/chubaofs/chubaofs/util/errors"
	"github.com/chubaofs/chubaofs/util/log"
)

// Cluster stores all the cluster-level information.
type Cluster struct {
	Name                      string
	vols                      map[string]*Vol
	dataNodes                 sync.Map
	metaNodes                 sync.Map
	dpMutex                   sync.Mutex   // data partition mutex
	volMutex                  sync.RWMutex // volume mutex
	createVolMutex            sync.RWMutex // create volume mutex
	mnMutex                   sync.RWMutex // meta node mutex
	dnMutex                   sync.RWMutex // data node mutex
	leaderInfo                *LeaderInfo
	cfg                       *clusterConfig
	retainLogs                uint64
	idAlloc                   *IDAllocator
	t                         *topology
	dataNodeStatInfo          *nodeStatInfo
	metaNodeStatInfo          *nodeStatInfo
	volStatInfo               sync.Map
	BadDataPartitionIds       *sync.Map
	BadMetaPartitionIds       *sync.Map
	DisableAutoAllocate       bool
	fsm                       *MetadataFsm
	partition                 raftstore.Partition
	MasterSecretKey           []byte
	lastMasterZoneForDataNode string
	lastMasterZoneForMetaNode string
}

func newCluster(name string, leaderInfo *LeaderInfo, fsm *MetadataFsm, partition raftstore.Partition, cfg *clusterConfig) (c *Cluster) {
	c = new(Cluster)
	c.Name = name
	c.leaderInfo = leaderInfo
	c.vols = make(map[string]*Vol, 0)
	c.cfg = cfg
	c.t = newTopology()
	c.BadDataPartitionIds = new(sync.Map)
	c.BadMetaPartitionIds = new(sync.Map)
	c.dataNodeStatInfo = new(nodeStatInfo)
	c.metaNodeStatInfo = new(nodeStatInfo)
	c.fsm = fsm
	c.partition = partition
	c.idAlloc = newIDAllocator(c.fsm.store, c.partition)
	return
}

func (c *Cluster) scheduleTask() {
	c.scheduleToCheckDataPartitions()
	c.scheduleToLoadDataPartitions()
	c.scheduleToCheckReleaseDataPartitions()
	c.scheduleToCheckHeartbeat()
	c.scheduleToCheckMetaPartitions()
	c.scheduleToUpdateStatInfo()
	c.scheduleToCheckAutoDataPartitionCreation()
	c.scheduleToCheckVolStatus()
	c.scheduleToCheckDiskRecoveryProgress()
	c.scheduleToCheckMetaPartitionRecoveryProgress()
	c.scheduleToLoadMetaPartitions()
	c.scheduleToReduceReplicaNum()
}

func (c *Cluster) masterAddr() (addr string) {
	return c.leaderInfo.addr
}

func (c *Cluster) scheduleToUpdateStatInfo() {
	go func() {
		for {
			if c.partition != nil && c.partition.IsRaftLeader() {
				c.updateStatInfo()
			}
			time.Sleep(time.Second * defaultIntervalToCheckHeartbeat)
		}
	}()

}

func (c *Cluster) scheduleToCheckAutoDataPartitionCreation() {
	go func() {

		// check volumes after switching leader two minutes
		time.Sleep(2 * time.Minute)
		for {
			if c.partition != nil && c.partition.IsRaftLeader() {
				vols := c.copyVols()
				for _, vol := range vols {
					vol.checkAutoDataPartitionCreation(c)
				}
			}
			time.Sleep(2 * time.Minute)
		}
	}()
}

func (c *Cluster) scheduleToCheckDataPartitions() {
	go func() {
		for {
			if c.partition != nil && c.partition.IsRaftLeader() {
				c.checkDataPartitions()
			}
			time.Sleep(time.Second * time.Duration(c.cfg.IntervalToCheckDataPartition))
		}
	}()
}

func (c *Cluster) scheduleToCheckVolStatus() {
	go func() {
		//check vols after switching leader two minutes
		for {
			if c.partition.IsRaftLeader() {
				vols := c.copyVols()
				for _, vol := range vols {
					vol.checkStatus(c)
				}
			}
			time.Sleep(time.Second * time.Duration(c.cfg.IntervalToCheckDataPartition))
		}
	}()
}

// Check the replica status of each data partition.
func (c *Cluster) checkDataPartitions() {
	defer func() {
		if r := recover(); r != nil {
			log.LogWarnf("checkDataPartitions occurred panic,err[%v]", r)
			WarnBySpecialKey(fmt.Sprintf("%v_%v_scheduling_job_panic", c.Name, ModuleName),
				"checkDataPartitions occurred panic")
		}
	}()

	vols := c.allVols()
	for _, vol := range vols {
		readWrites := vol.checkDataPartitions(c)
		vol.dataPartitions.setReadWriteDataPartitions(readWrites, c.Name)
		vol.dataPartitions.updateResponseCache(true, 0)
		msg := fmt.Sprintf("action[checkDataPartitions],vol[%v] can readWrite partitions:%v  ", vol.Name, vol.dataPartitions.readableAndWritableCnt)
		log.LogInfo(msg)
	}
}

func (c *Cluster) scheduleToLoadDataPartitions() {
	go func() {
		for {
			if c.partition != nil && c.partition.IsRaftLeader() {
				c.doLoadDataPartitions()
			}
			time.Sleep(time.Second * 5)
		}
	}()
}

func (c *Cluster) doLoadDataPartitions() {
	defer func() {
		if r := recover(); r != nil {
			log.LogWarnf("doLoadDataPartitions occurred panic,err[%v]", r)
			WarnBySpecialKey(fmt.Sprintf("%v_%v_scheduling_job_panic", c.Name, ModuleName),
				"doLoadDataPartitions occurred panic")
		}
	}()
	vols := c.allVols()
	for _, vol := range vols {
		vol.loadDataPartition(c)
	}
}

func (c *Cluster) scheduleToCheckReleaseDataPartitions() {
	go func() {
		for {
			if c.partition != nil && c.partition.IsRaftLeader() {
				c.releaseDataPartitionAfterLoad()
			}
			time.Sleep(time.Second * defaultIntervalToFreeDataPartition)
		}
	}()
}

// Release the memory used for loading the data partition.
func (c *Cluster) releaseDataPartitionAfterLoad() {
	defer func() {
		if r := recover(); r != nil {
			log.LogWarnf("releaseDataPartitionAfterLoad occurred panic,err[%v]", r)
			WarnBySpecialKey(fmt.Sprintf("%v_%v_scheduling_job_panic", c.Name, ModuleName),
				"releaseDataPartitionAfterLoad occurred panic")
		}
	}()
	vols := c.copyVols()
	for _, vol := range vols {
		vol.releaseDataPartitions(c.cfg.numberOfDataPartitionsToFree, c.cfg.secondsToFreeDataPartitionAfterLoad)
	}
}

func (c *Cluster) scheduleToCheckHeartbeat() {
	go func() {
		for {
			if c.partition != nil && c.partition.IsRaftLeader() {
				c.checkLeaderAddr()
				c.checkDataNodeHeartbeat()
			}
			time.Sleep(time.Second * defaultIntervalToCheckHeartbeat)
		}
	}()

	go func() {
		for {
			if c.partition != nil && c.partition.IsRaftLeader() {
				c.checkMetaNodeHeartbeat()
			}
			time.Sleep(time.Second * defaultIntervalToCheckHeartbeat)
		}
	}()
}

func (c *Cluster) checkLeaderAddr() {
	leaderID, _ := c.partition.LeaderTerm()
	c.leaderInfo.addr = AddrDatabase[leaderID]
}

func (c *Cluster) checkDataNodeHeartbeat() {
	tasks := make([]*proto.AdminTask, 0)
	c.dataNodes.Range(func(addr, dataNode interface{}) bool {
		node := dataNode.(*DataNode)
		node.checkLiveness()
		task := node.createHeartbeatTask(c.masterAddr())
		tasks = append(tasks, task)
		return true
	})
	c.addDataNodeTasks(tasks)
}

func (c *Cluster) checkMetaNodeHeartbeat() {
	tasks := make([]*proto.AdminTask, 0)
	c.metaNodes.Range(func(addr, metaNode interface{}) bool {
		node := metaNode.(*MetaNode)
		node.checkHeartbeat()
		task := node.createHeartbeatTask(c.masterAddr())
		tasks = append(tasks, task)
		return true
	})
	c.addMetaNodeTasks(tasks)
}

func (c *Cluster) scheduleToCheckMetaPartitions() {
	go func() {
		for {
			if c.partition != nil && c.partition.IsRaftLeader() {
				c.checkMetaPartitions()
			}
			time.Sleep(time.Second * time.Duration(c.cfg.IntervalToCheckDataPartition))
		}
	}()
}

func (c *Cluster) checkMetaPartitions() {
	defer func() {
		if r := recover(); r != nil {
			log.LogWarnf("checkMetaPartitions occurred panic,err[%v]", r)
			WarnBySpecialKey(fmt.Sprintf("%v_%v_scheduling_job_panic", c.Name, ModuleName),
				"checkMetaPartitions occurred panic")
		}
	}()
	vols := c.allVols()
	for _, vol := range vols {
		vol.checkMetaPartitions(c)
	}
}

func (c *Cluster) scheduleToReduceReplicaNum() {
	go func() {
		for {
			if c.partition != nil && c.partition.IsRaftLeader() {
				c.checkVolReduceReplicaNum()
			}
			time.Sleep(5 * time.Minute)
		}
	}()
}

func (c *Cluster) checkVolReduceReplicaNum() {
	defer func() {
		if r := recover(); r != nil {
			log.LogWarnf("checkVolReduceReplicaNum occurred panic,err[%v]", r)
			WarnBySpecialKey(fmt.Sprintf("%v_%v_scheduling_job_panic", c.Name, ModuleName),
				"checkVolReduceReplicaNum occurred panic")
		}
	}()
	vols := c.allVols()
	for _, vol := range vols {
		vol.checkReplicaNum(c)
	}
}

func (c *Cluster) addMetaNode(nodeAddr, zoneName string) (id uint64, err error) {
	c.mnMutex.Lock()
	defer c.mnMutex.Unlock()
	var metaNode *MetaNode
	if value, ok := c.metaNodes.Load(nodeAddr); ok {
		metaNode = value.(*MetaNode)
		return metaNode.ID, nil
	}
	metaNode = newMetaNode(nodeAddr, zoneName, c.Name)
	zone, err := c.t.getZone(zoneName)
	if err != nil {
		zone = c.t.putZoneIfAbsent(newZone(zoneName))
	}
	ns := zone.getAvailNodeSetForMetaNode()
	if ns == nil {
		if ns, err = zone.createNodeSet(c); err != nil {
			goto errHandler
		}
	}
	if id, err = c.idAlloc.allocateCommonID(); err != nil {
		goto errHandler
	}
	metaNode.ID = id
	metaNode.NodeSetID = ns.ID
	if err = c.syncAddMetaNode(metaNode); err != nil {
		goto errHandler
	}
	if err = c.syncUpdateNodeSet(ns); err != nil {
		goto errHandler
	}
	c.t.putMetaNode(metaNode)
	c.metaNodes.Store(nodeAddr, metaNode)
	log.LogInfof("action[addMetaNode],clusterID[%v] metaNodeAddr:%v,nodeSetId[%v],capacity[%v]",
		c.Name, nodeAddr, ns.ID, ns.Capacity)
	return
errHandler:
	err = fmt.Errorf("action[addMetaNode],clusterID[%v] metaNodeAddr:%v err:%v ",
		c.Name, nodeAddr, err.Error())
	log.LogError(errors.Stack(err))
	Warn(c.Name, err.Error())
	return
}

func (c *Cluster) addDataNode(nodeAddr, zoneName string) (id uint64, err error) {
	c.dnMutex.Lock()
	defer c.dnMutex.Unlock()
	var dataNode *DataNode
	if node, ok := c.dataNodes.Load(nodeAddr); ok {
		dataNode = node.(*DataNode)
		return dataNode.ID, nil
	}

	dataNode = newDataNode(nodeAddr, zoneName, c.Name)
	zone, err := c.t.getZone(zoneName)
	if err != nil {
		zone = c.t.putZoneIfAbsent(newZone(zoneName))
	}
	ns := zone.getAvailNodeSetForDataNode()
	if ns == nil {
		if ns, err = zone.createNodeSet(c); err != nil {
			goto errHandler
		}
	}
	// allocate dataNode id
	if id, err = c.idAlloc.allocateCommonID(); err != nil {
		goto errHandler
	}
	dataNode.ID = id
	dataNode.NodeSetID = ns.ID
	if err = c.syncAddDataNode(dataNode); err != nil {
		goto errHandler
	}
	if err = c.syncUpdateNodeSet(ns); err != nil {
		goto errHandler
	}
	c.t.putDataNode(dataNode)
	c.dataNodes.Store(nodeAddr, dataNode)
	log.LogInfof("action[addDataNode],clusterID[%v] dataNodeAddr:%v,nodeSetId[%v],capacity[%v]",
		c.Name, nodeAddr, ns.ID, ns.Capacity)
	return
errHandler:
	err = fmt.Errorf("action[addDataNode],clusterID[%v] dataNodeAddr:%v err:%v ", c.Name, nodeAddr, err.Error())
	log.LogError(errors.Stack(err))
	Warn(c.Name, err.Error())
	return
}

func (c *Cluster) getDataPartitionByID(partitionID uint64) (dp *DataPartition, err error) {
	vols := c.copyVols()
	for _, vol := range vols {
		if dp, err = vol.getDataPartitionByID(partitionID); err == nil {
			return
		}
	}
	err = dataPartitionNotFound(partitionID)
	return
}

func (c *Cluster) getMetaPartitionByID(id uint64) (mp *MetaPartition, err error) {
	vols := c.copyVols()
	for _, vol := range vols {
		if mp, err = vol.metaPartition(id); err == nil {
			return
		}
	}
	err = metaPartitionNotFound(id)
	return
}

func (c *Cluster) putVol(vol *Vol) {
	c.volMutex.Lock()
	defer c.volMutex.Unlock()
	if _, ok := c.vols[vol.Name]; !ok {
		c.vols[vol.Name] = vol
	}
}

func (c *Cluster) getVol(volName string) (vol *Vol, err error) {
	c.volMutex.RLock()
	defer c.volMutex.RUnlock()
	vol, ok := c.vols[volName]
	if !ok {
		err = proto.ErrVolNotExists
	}
	return
}

func (c *Cluster) deleteVol(name string) {
	c.volMutex.Lock()
	defer c.volMutex.Unlock()
	delete(c.vols, name)
	return
}

func (c *Cluster) markDeleteVol(name, authKey string) (err error) {
	var (
		vol           *Vol
		serverAuthKey string
	)
	if vol, err = c.getVol(name); err != nil {
		log.LogErrorf("action[markDeleteVol] err[%v]", err)
		return proto.ErrVolNotExists
	}
	serverAuthKey = vol.Owner
	if !matchKey(serverAuthKey, authKey) {
		return proto.ErrVolAuthKeyNotMatch
	}

	vol.Status = markDelete
	if err = c.syncUpdateVol(vol); err != nil {
		vol.Status = normal
		return proto.ErrPersistenceByRaft
	}
	return
}

func (c *Cluster) batchCreateDataPartition(vol *Vol, reqCount int) (err error) {
	var zoneNum int
	for i := 0; i < reqCount; i++ {
		if c.DisableAutoAllocate {
			return
		}
		zoneNum = c.decideZoneNum(vol.crossZone)
		//most of partitions are replicated across 3 zones,but a few partitions are replicated across 2 zones
		if vol.crossZone && i%5 == 0 {
			zoneNum = 2
		}
		if _, err = c.createDataPartition(vol.Name, zoneNum); err != nil {
			log.LogErrorf("action[batchCreateDataPartition] after create [%v] data partition,occurred error,err[%v]", i, err)
			break
		}
	}
	return
}

// Synchronously create a data partition.
// 1. Choose one of the available data nodes.
// 2. Assign it a partition ID.
// 3. Communicate with the data node to synchronously create a data partition.
// - If succeeded, replicate the data through raft and persist it to RocksDB.
// - Otherwise, throw errors
func (c *Cluster) createDataPartition(volName string, zoneNum int) (dp *DataPartition, err error) {
	var (
		vol         *Vol
		partitionID uint64
		targetHosts []string
		targetPeers []proto.Peer
		wg          sync.WaitGroup
	)

	if vol, err = c.getVol(volName); err != nil {
		return
	}
	vol.createDpMutex.Lock()
	defer vol.createDpMutex.Unlock()
	errChannel := make(chan error, vol.dpReplicaNum)
	if targetHosts, targetPeers, err = c.chooseTargetDataNodes("", nil, nil, int(vol.dpReplicaNum), zoneNum, vol.zoneName); err != nil {
		goto errHandler
	}
	if partitionID, err = c.idAlloc.allocateDataPartitionID(); err != nil {
		goto errHandler
	}
	dp = newDataPartition(partitionID, vol.dpReplicaNum, volName, vol.ID)
	dp.Hosts = targetHosts
	dp.Peers = targetPeers
	for _, host := range targetHosts {
		wg.Add(1)
		go func(host string) {
			defer func() {
				wg.Done()
			}()
			var diskPath string
			if diskPath, err = c.syncCreateDataPartitionToDataNode(host, vol.dataPartitionSize, dp, dp.Peers, dp.Hosts, proto.NormalCreateDataPartition); err != nil {
				errChannel <- err
				return
			}
			dp.Lock()
			defer dp.Unlock()
			if err = dp.afterCreation(host, diskPath, c); err != nil {
				errChannel <- err
			}
		}(host)
	}
	wg.Wait()
	select {
	case err = <-errChannel:
		for _, host := range targetHosts {
			wg.Add(1)
			go func(host string) {
				defer func() {
					wg.Done()
				}()
				_, err := dp.getReplica(host)
				if err != nil {
					return
				}
				task := dp.createTaskToDeleteDataPartition(host)
				tasks := make([]*proto.AdminTask, 0)
				tasks = append(tasks, task)
				c.addDataNodeTasks(tasks)
			}(host)
		}
		wg.Wait()
		goto errHandler
	default:
		dp.total = util.DefaultDataPartitionSize
		dp.Status = proto.ReadWrite
	}
	if err = c.syncAddDataPartition(dp); err != nil {
		goto errHandler
	}
	vol.dataPartitions.put(dp)
	log.LogInfof("action[createDataPartition] success,volName[%v],partitionId[%v]", volName, partitionID)
	return
errHandler:
	err = fmt.Errorf("action[createDataPartition],clusterID[%v] vol[%v] Err:%v ", c.Name, volName, err.Error())
	log.LogError(errors.Stack(err))
	Warn(c.Name, err.Error())
	return
}

func (c *Cluster) syncCreateDataPartitionToDataNode(host string, size uint64, dp *DataPartition, peers []proto.Peer, hosts []string, createType int) (diskPath string, err error) {
	task := dp.createTaskToCreateDataPartition(host, size, peers, hosts, createType)
	dataNode, err := c.dataNode(host)
	if err != nil {
		return
	}
	var resp *proto.Packet
	if resp, err = dataNode.TaskManager.syncSendAdminTask(task); err != nil {
		return
	}
	return string(resp.Data), nil
}

func (c *Cluster) syncCreateMetaPartitionToMetaNode(host string, mp *MetaPartition) (err error) {
	hosts := make([]string, 0)
	hosts = append(hosts, host)
	tasks := mp.buildNewMetaPartitionTasks(hosts, mp.Peers, mp.volName)
	metaNode, err := c.metaNode(host)
	if err != nil {
		return
	}
	if _, err = metaNode.Sender.syncSendAdminTask(tasks[0]); err != nil {
		return
	}
	return
}

//decideZoneNum
//if vol is not cross zone, return 1
//if vol enable cross zone and the zone number of cluster less than defaultReplicaNum return 2
//otherwise, return defaultReplicaNum
func (c *Cluster) decideZoneNum(crossZone bool) (zoneNum int) {
	if !crossZone {
		return 1
	}
	zoneLen := c.t.zoneLen()
	if zoneLen < defaultReplicaNum {
		zoneNum = 2
	} else {
		zoneNum = defaultReplicaNum
	}
	return zoneNum
}
func (c *Cluster) chooseTargetDataNodes(excludeZone string, excludeNodeSets []uint64, excludeHosts []string, replicaNum int, zoneNum int, specifiedZone string) (hosts []string, peers []proto.Peer, err error) {

	var (
		masterZone *Zone
		zones      []*Zone
	)
	excludeZones := make([]string, 0)
	if excludeZone != "" {
		excludeZones = append(excludeZones, excludeZone)
	}
	if replicaNum <= zoneNum {
		zoneNum = replicaNum
	}
	// when creating vol,user specified a zone,we reset zoneNum to 1,to be created partition with specified zone,
	//if specified zone is not writable,we choose a zone randomly
	if specifiedZone != "" {
		zoneNum = 1
		zone, err := c.t.getZone(specifiedZone)
		if err != nil {
			Warn(c.Name, fmt.Sprintf("cluster[%v],specified zone[%v]is not writable", c.Name, specifiedZone))
		} else {
			zones = make([]*Zone, 0)
			zones = append(zones, zone)
		}
	}
	if zones == nil || specifiedZone == "" {
		if zones, err = c.t.allocZonesForDataNode(zoneNum, replicaNum, excludeZones); err != nil {
			return
		}
	}
	//if vol enable cross zone,available zone less than 2,can't create partition
	if zoneNum >= 2 && len(zones) < 2 {
		return nil, nil, fmt.Errorf("no enough zones[%v] to be selected,crossNum[%v]", len(zones), zoneNum)
	}
	if len(zones) == 1 {
		if hosts, peers, err = zones[0].getAvailDataNodeHosts(excludeNodeSets, excludeHosts, replicaNum); err != nil {
			log.LogErrorf("action[chooseTargetDataNodes],err[%v]", err)
			return
		}
		goto result
	}
	hosts = make([]string, 0)
	peers = make([]proto.Peer, 0)
	if excludeHosts == nil {
		excludeHosts = make([]string, 0)
	}
	//replicaNum is equal with the number of allocated zones
	if replicaNum == len(zones) {
		for _, zone := range zones {
			selectedHosts, selectedPeers, e := zone.getAvailDataNodeHosts(excludeNodeSets, excludeHosts, 1)
			if e != nil {
				return nil, nil, errors.NewError(e)
			}
			hosts = append(hosts, selectedHosts...)
			peers = append(peers, selectedPeers...)
		}
		goto result
	}

	// replicaNum larger than the number of allocated zones
	for _, zone := range zones {
		if zone.name != c.lastMasterZoneForDataNode {
			masterZone = zone
			c.lastMasterZoneForDataNode = zone.name
			break
		}
	}
	if masterZone == nil {
		masterZone = zones[0]
	}
	for _, zone := range zones {
		if zone.name == masterZone.name {
			rNum := replicaNum - len(zones) + 1
			selectedHosts, selectedPeers, e := zone.getAvailDataNodeHosts(excludeNodeSets, excludeHosts, rNum)
			if e != nil {
				return nil, nil, errors.NewError(e)
			}
			hosts = append(hosts, selectedHosts...)
			peers = append(peers, selectedPeers...)
		} else {
			selectedHosts, selectedPeers, e := zone.getAvailDataNodeHosts(excludeNodeSets, excludeHosts, 1)
			if e != nil {
				return nil, nil, errors.NewError(e)
			}
			hosts = append(hosts, selectedHosts...)
			peers = append(peers, selectedPeers...)
		}
	}
result:
	log.LogInfof("action[chooseTargetDataNodes] replicaNum[%v],zoneNum[%v],selectedZones[%v],hosts[%v]", replicaNum, zoneNum, len(zones), hosts)
	if len(hosts) != replicaNum {
		log.LogErrorf("action[chooseTargetDataNodes] replicaNum[%v],zoneNum[%v],selectedZones[%v],hosts[%v]", replicaNum, zoneNum, len(zones), hosts)
		return nil, nil, errors.Trace(proto.ErrNoDataNodeToCreateDataPartition, "hosts len[%v],replicaNum[%v],zoneNum[%v],selectedZones[%v]",
			len(hosts), replicaNum, zoneNum, len(zones))
	}
	return
}

func (c *Cluster) dataNode(addr string) (dataNode *DataNode, err error) {
	value, ok := c.dataNodes.Load(addr)
	if !ok {
		err = errors.Trace(dataNodeNotFound(addr), "%v not found", addr)
		return
	}
	dataNode = value.(*DataNode)
	return
}

func (c *Cluster) metaNode(addr string) (metaNode *MetaNode, err error) {
	value, ok := c.metaNodes.Load(addr)
	if !ok {
		err = errors.Trace(metaNodeNotFound(addr), "%v not found", addr)
		return
	}
	metaNode = value.(*MetaNode)
	return
}

func (c *Cluster) getAllDataPartitionIDByDatanode(addr string) (partitionIDs []uint64) {
	partitionIDs = make([]uint64, 0)
	safeVols := c.allVols()
	for _, vol := range safeVols {
		for _, dp := range vol.dataPartitions.partitions {
			for _, host := range dp.Hosts {
				if host == addr {
					partitionIDs = append(partitionIDs, dp.PartitionID)
					break
				}
			}
		}
	}

	return
}

func (c *Cluster) getAllMetaPartitionIDByMetaNode(addr string) (partitionIDs []uint64) {
	partitionIDs = make([]uint64, 0)
	safeVols := c.allVols()
	for _, vol := range safeVols {
		for _, mp := range vol.MetaPartitions {
			for _, host := range mp.Hosts {
				if host == addr {
					partitionIDs = append(partitionIDs, mp.PartitionID)
					break
				}
			}
		}
	}

	return
}

func (c *Cluster) decommissionDataNode(dataNode *DataNode) (err error) {
	msg := fmt.Sprintf("action[decommissionDataNode], Node[%v] OffLine", dataNode.Addr)
	log.LogWarn(msg)
	safeVols := c.allVols()
	for _, vol := range safeVols {
		for _, dp := range vol.dataPartitions.partitions {
			if err = c.decommissionDataPartition(dataNode.Addr, dp, dataNodeOfflineErr); err != nil {
				return
			}
		}
	}
	if err = c.syncDeleteDataNode(dataNode); err != nil {
		msg = fmt.Sprintf("action[decommissionDataNode],clusterID[%v] Node[%v] OffLine failed,err[%v]",
			c.Name, dataNode.Addr, err)
		Warn(c.Name, msg)
		return
	}
	c.delDataNodeFromCache(dataNode)
	msg = fmt.Sprintf("action[decommissionDataNode],clusterID[%v] Node[%v] OffLine success",
		c.Name, dataNode.Addr)
	Warn(c.Name, msg)
	return
}

func (c *Cluster) delDataNodeFromCache(dataNode *DataNode) {
	c.dataNodes.Delete(dataNode.Addr)
	c.t.deleteDataNode(dataNode)
	go dataNode.clean()
}

// Decommission a data partition.
// 1. Check if we can decommission a data partition. In the following cases, we are not allowed to do so:
// - (a) a replica is not in the latest host list;
// - (b) there is already a replica been taken offline;
// - (c) the remaining number of replicas is less than the majority
// 2. Choose a new data node.
// 3. synchronized decommission data partition
// 4. synchronized create a new data partition
// 5. Set the data partition as readOnly.
// 6. persistent the new host list
func (c *Cluster) decommissionDataPartition(offlineAddr string, dp *DataPartition, errMsg string) (err error) {
	var (
		targetHosts     []string
		newAddr         string
		msg             string
		dataNode        *DataNode
		zone            *Zone
		replica         *DataReplica
		ns              *nodeSet
		excludeNodeSets []uint64
		zones           []string
		excludeZone     string
	)
	dp.RLock()
	if ok := dp.hasHost(offlineAddr); !ok {
		dp.RUnlock()
		return
	}
	replica, _ = dp.getReplica(offlineAddr)
	dp.RUnlock()
	if err = c.validateDecommissionDataPartition(dp, offlineAddr); err != nil {
		goto errHandler
	}

	if dataNode, err = c.dataNode(offlineAddr); err != nil {
		goto errHandler
	}

	if dataNode.ZoneName == "" {
		err = fmt.Errorf("dataNode[%v] zone is nil", dataNode.Addr)
		goto errHandler
	}
	if zone, err = c.t.getZone(dataNode.ZoneName); err != nil {
		goto errHandler
	}
	if ns, err = zone.getNodeSet(dataNode.NodeSetID); err != nil {
		goto errHandler
	}
	if targetHosts, _, err = ns.getAvailDataNodeHosts(dp.Hosts, 1); err != nil {
		// select data nodes from the other node set in same zone
		excludeNodeSets = append(excludeNodeSets, ns.ID)
		if targetHosts, _, err = zone.getAvailDataNodeHosts(excludeNodeSets, dp.Hosts, 1); err != nil {
			// select data nodes from the other zone
			zones = dp.getLiveZones(offlineAddr)
			if len(zones) == 0 {
				excludeZone = zone.name
			} else {
				excludeZone = zones[0]
			}
			if targetHosts, _, err = c.chooseTargetDataNodes(excludeZone, excludeNodeSets, dp.Hosts, 1, 1, ""); err != nil {
				goto errHandler
			}
		}
	}
	if err = c.removeDataReplica(dp, offlineAddr, false); err != nil {
		goto errHandler
	}
	newAddr = targetHosts[0]
	if err = c.addDataReplica(dp, newAddr); err != nil {
		goto errHandler
	}
	dp.Status = proto.ReadOnly
	dp.isRecover = true
	c.putBadDataPartitionIDs(replica, offlineAddr, dp.PartitionID)
	log.LogWarnf("clusterID[%v] partitionID:%v  on Node:%v offline success,newHost[%v],PersistenceHosts:[%v]",
		c.Name, dp.PartitionID, offlineAddr, newAddr, dp.Hosts)
	return
errHandler:
	msg = fmt.Sprintf(errMsg+" clusterID[%v] partitionID:%v  on Node:%v  "+
		"Then Fix It on newHost:%v   Err:%v , PersistenceHosts:%v  ",
		c.Name, dp.PartitionID, offlineAddr, newAddr, err, dp.Hosts)
	if err != nil {
		Warn(c.Name, msg)
	}
	return
}

func (c *Cluster) validateDecommissionDataPartition(dp *DataPartition, offlineAddr string) (err error) {
	dp.RLock()
	defer dp.RUnlock()
	var vol *Vol
	if vol, err = c.getVol(dp.VolName); err != nil {
		return
	}

	if err = dp.hasMissingOneReplica(int(vol.dpReplicaNum)); err != nil {
		return
	}

	// if the partition can be offline or not
	if err = dp.canBeOffLine(offlineAddr); err != nil {
		return
	}

	if dp.isRecover {
		err = fmt.Errorf("vol[%v],data partition[%v] is recovering,[%v] can't be decommissioned", vol.Name, dp.PartitionID, offlineAddr)
		return
	}
	return
}

func (c *Cluster) addDataReplica(dp *DataPartition, addr string) (err error) {
	defer func() {
		if err != nil {
			log.LogErrorf("action[addDataReplica],vol[%v],data partition[%v],err[%v]", dp.VolName, dp.PartitionID, err)
		}
	}()
	dataNode, err := c.dataNode(addr)
	if err != nil {
		return
	}
	addPeer := proto.Peer{ID: dataNode.ID, Addr: addr}
	if err = c.addDataPartitionRaftMember(dp, addPeer); err != nil {
		return
	}

	if err = c.createDataReplica(dp, addPeer); err != nil {
		return
	}
	return
}

func (c *Cluster) buildAddDataPartitionRaftMemberTaskAndSyncSendTask(dp *DataPartition, addPeer proto.Peer, leaderAddr string) (resp *proto.Packet, err error) {
	defer func() {
		var resultCode uint8
		if resp != nil {
			resultCode = resp.ResultCode
		}
		if err != nil {
			log.LogErrorf("vol[%v],data partition[%v],resultCode[%v],err[%v]", dp.VolName, dp.PartitionID, resultCode, err)
		} else {
			log.LogWarnf("vol[%v],data partition[%v],resultCode[%v],err[%v]", dp.VolName, dp.PartitionID, resultCode, err)
		}
	}()
	task, err := dp.createTaskToAddRaftMember(addPeer, leaderAddr)
	if err != nil {
		return
	}
	leaderDataNode, err := c.dataNode(leaderAddr)
	if err != nil {
		return
	}
	if resp, err = leaderDataNode.TaskManager.syncSendAdminTask(task); err != nil {
		return
	}
	return
}

func (c *Cluster) addDataPartitionRaftMember(dp *DataPartition, addPeer proto.Peer) (err error) {
	dp.Lock()
	defer dp.Unlock()
	if contains(dp.Hosts, addPeer.Addr) {
		err = fmt.Errorf("vol[%v],data partition[%v] has contains host[%v]", dp.VolName, dp.PartitionID, addPeer.Addr)
		return
	}

	var (
		candidateAddrs []string
		leaderAddr     string
	)
	candidateAddrs = make([]string, 0, len(dp.Hosts))
	leaderAddr = dp.getLeaderAddr()
	if leaderAddr != "" && contains(dp.Hosts, leaderAddr) {
		candidateAddrs = append(candidateAddrs, leaderAddr)
	} else {
		leaderAddr = ""
	}
	for _, host := range dp.Hosts {
		if host == leaderAddr {
			continue
		}
		candidateAddrs = append(candidateAddrs, host)
	}
	//send task to leader addr first,if need to retry,then send to other addr
	for index, host := range candidateAddrs {
		if leaderAddr == "" && len(candidateAddrs) < int(dp.ReplicaNum) {
			time.Sleep(retrySendSyncTaskInternal)
		}
		_, err = c.buildAddDataPartitionRaftMemberTaskAndSyncSendTask(dp, addPeer, host)
		if err == nil {
			break
		}
		if index < len(candidateAddrs)-1 {
			time.Sleep(retrySendSyncTaskInternal)
		}
	}
	if err != nil {
		return
	}
	newHosts := make([]string, 0, len(dp.Hosts)+1)
	newPeers := make([]proto.Peer, 0, len(dp.Peers)+1)
	newHosts = append(dp.Hosts, addPeer.Addr)
	newPeers = append(dp.Peers, addPeer)
	if err = dp.update("addDataPartitionRaftMember", dp.VolName, newPeers, newHosts, c); err != nil {
		return
	}
	return
}

func (c *Cluster) createDataReplica(dp *DataPartition, addPeer proto.Peer) (err error) {
	vol, err := c.getVol(dp.VolName)
	if err != nil {
		return
	}
	dp.RLock()
	hosts := make([]string, len(dp.Hosts))
	copy(hosts, dp.Hosts)
	peers := make([]proto.Peer, len(dp.Peers))
	copy(peers, dp.Peers)
	dp.RUnlock()
	diskPath, err := c.syncCreateDataPartitionToDataNode(addPeer.Addr, vol.dataPartitionSize, dp, peers, hosts, proto.DecommissionedCreateDataPartition)
	if err != nil {
		return
	}
	dp.Lock()
	defer dp.Unlock()
	if err = dp.afterCreation(addPeer.Addr, diskPath, c); err != nil {
		return
	}
	if err = dp.update("createDataReplica", dp.VolName, dp.Peers, dp.Hosts, c); err != nil {
		return
	}
	return
}

func (c *Cluster) removeDataReplica(dp *DataPartition, addr string, validate bool) (err error) {
	defer func() {
		if err != nil {
			log.LogErrorf("action[removeDataReplica],vol[%v],data partition[%v],err[%v]", dp.VolName, dp.PartitionID, err)
		}
	}()
	if validate == true {
		if err = c.validateDecommissionDataPartition(dp, addr); err != nil {
			return
		}
	}
	ok := c.isRecovering(dp, addr)
	if ok {
		err = fmt.Errorf("vol[%v],data partition[%v] can't decommision util it has recovered", dp.VolName, dp.PartitionID)
		return
	}
	dataNode, err := c.dataNode(addr)
	if err != nil {
		return
	}
	removePeer := proto.Peer{ID: dataNode.ID, Addr: addr}
	if err = c.removeDataPartitionRaftMember(dp, removePeer); err != nil {
		return
	}
	if err = c.deleteDataReplica(dp, dataNode); err != nil {
		return
	}
	leaderAddr := dp.getLeaderAddrWithLock()
	if leaderAddr != addr {
		return
	}
	if dataNode, err = c.dataNode(dp.Hosts[0]); err != nil {
		return
	}
	if err = dp.tryToChangeLeader(c, dataNode); err != nil {
		return
	}
	return
}

func (c *Cluster) isRecovering(dp *DataPartition, addr string) (isRecover bool) {
	var key string
	dp.RLock()
	defer dp.RUnlock()
	replica, _ := dp.getReplica(addr)
	if replica != nil {
		key = fmt.Sprintf("%s:%s", addr, replica.DiskPath)
	} else {
		key = fmt.Sprintf("%s:%s", addr, "")
	}
	var badPartitionIDs []uint64
	badPartitions, ok := c.BadDataPartitionIds.Load(key)
	if ok {
		badPartitionIDs = badPartitions.([]uint64)
	}
	for _, id := range badPartitionIDs {
		if id == dp.PartitionID {
			isRecover = true
		}
	}
	return
}

func (c *Cluster) removeDataPartitionRaftMember(dp *DataPartition, removePeer proto.Peer) (err error) {
	dp.Lock()
	defer dp.Unlock()
	task, err := dp.createTaskToRemoveRaftMember(removePeer)
	if err != nil {
		return
	}
	leaderAddr := dp.getLeaderAddr()
	leaderDataNode, err := c.dataNode(leaderAddr)
	if _, err = leaderDataNode.TaskManager.syncSendAdminTask(task); err != nil {
		log.LogErrorf("action[removeDataPartitionRaftMember] vol[%v],data partition[%v],err[%v]", dp.VolName, dp.PartitionID, err)
		return
	}
	newHosts := make([]string, 0, len(dp.Hosts)-1)
	for _, host := range dp.Hosts {
		if host == removePeer.Addr {
			continue
		}
		newHosts = append(newHosts, host)
	}
	newPeers := make([]proto.Peer, 0, len(dp.Peers)-1)
	for _, peer := range dp.Peers {
		if peer.ID == removePeer.ID && peer.Addr == removePeer.Addr {
			continue
		}
		newPeers = append(newPeers, peer)
	}
	if err = dp.update("removeDataPartitionRaftMember", dp.VolName, newPeers, newHosts, c); err != nil {
		return
	}
	return
}

func (c *Cluster) deleteDataReplica(dp *DataPartition, dataNode *DataNode) (err error) {
	dp.Lock()
	// in case dataNode is unreachable,update meta first.
	dp.removeReplicaByAddr(dataNode.Addr)
	dp.checkAndRemoveMissReplica(dataNode.Addr)
	if err = dp.update("deleteDataReplica", dp.VolName, dp.Peers, dp.Hosts, c); err != nil {
		dp.Unlock()
		return
	}
	task := dp.createTaskToDeleteDataPartition(dataNode.Addr)
	dp.Unlock()
	_, err = dataNode.TaskManager.syncSendAdminTask(task)
	if err != nil {
		log.LogErrorf("action[deleteDataReplica] vol[%v],data partition[%v],err[%v]", dp.VolName, dp.PartitionID, err)
	}
	return nil
}

func (c *Cluster) putBadMetaPartitions(offlineAddr string, partitionID uint64) {
	newBadPartitionIDs := make([]uint64, 0)
	badPartitionIDs, ok := c.BadMetaPartitionIds.Load(offlineAddr)
	if ok {
		newBadPartitionIDs = badPartitionIDs.([]uint64)
	}
	newBadPartitionIDs = append(newBadPartitionIDs, partitionID)
	c.BadMetaPartitionIds.Store(offlineAddr, newBadPartitionIDs)
}

func (c *Cluster) putBadDataPartitionIDs(replica *DataReplica, offlineAddr string, partitionID uint64) {
	var key string
	newBadPartitionIDs := make([]uint64, 0)
	if replica != nil {
		key = fmt.Sprintf("%s:%s", offlineAddr, replica.DiskPath)
	} else {
		key = fmt.Sprintf("%s:%s", offlineAddr, "")
	}
	badPartitionIDs, ok := c.BadDataPartitionIds.Load(key)
	if ok {
		newBadPartitionIDs = badPartitionIDs.([]uint64)
	}
	newBadPartitionIDs = append(newBadPartitionIDs, partitionID)
	c.BadDataPartitionIds.Store(key, newBadPartitionIDs)
}

func (c *Cluster) decommissionMetaNode(metaNode *MetaNode) (err error) {
	msg := fmt.Sprintf("action[decommissionMetaNode],clusterID[%v] Node[%v] begin", c.Name, metaNode.Addr)
	log.LogWarn(msg)
	safeVols := c.allVols()
	for _, vol := range safeVols {
		for _, mp := range vol.MetaPartitions {
			// err is not handled here.
			if err = c.decommissionMetaPartition(metaNode.Addr, mp); err != nil {
				return
			}
		}
	}
	if err = c.syncDeleteMetaNode(metaNode); err != nil {
		msg = fmt.Sprintf("action[decommissionMetaNode],clusterID[%v] Node[%v] OffLine failed,err[%v]",
			c.Name, metaNode.Addr, err)
		Warn(c.Name, msg)
		return
	}
	c.deleteMetaNodeFromCache(metaNode)
	msg = fmt.Sprintf("action[decommissionMetaNode],clusterID[%v] Node[%v] OffLine success", c.Name, metaNode.Addr)
	Warn(c.Name, msg)
	return
}

func (c *Cluster) deleteMetaNodeFromCache(metaNode *MetaNode) {
	c.metaNodes.Delete(metaNode.Addr)
	c.t.deleteMetaNode(metaNode)
	go metaNode.clean()
}

func (c *Cluster) updateVol(name, authKey string, capacity uint64, replicaNum uint8, followerRead, authenticate bool) (err error) {
	var (
		vol             *Vol
		serverAuthKey   string
		oldDpReplicaNum uint8
		oldCapacity     uint64
		oldFollowerRead bool
		oldAuthenticate bool
	)
	if vol, err = c.getVol(name); err != nil {
		log.LogErrorf("action[updateVol] err[%v]", err)
		err = proto.ErrVolNotExists
		goto errHandler
	}
	vol.Lock()
	defer vol.Unlock()
	serverAuthKey = vol.Owner
	if !matchKey(serverAuthKey, authKey) {
		return proto.ErrVolAuthKeyNotMatch
	}
	if capacity < vol.Capacity {
		err = fmt.Errorf("capacity[%v] less than old capacity[%v]", capacity, vol.Capacity)
		goto errHandler
	}
	if replicaNum > vol.dpReplicaNum {
		err = fmt.Errorf("don't support new replicaNum[%v] larger than old dpReplicaNum[%v]", replicaNum, vol.dpReplicaNum)
		goto errHandler
	}
	oldCapacity = vol.Capacity
	oldDpReplicaNum = vol.dpReplicaNum
	oldFollowerRead = vol.FollowerRead
	oldAuthenticate = vol.authenticate
	vol.Capacity = capacity
	vol.FollowerRead = followerRead
	vol.authenticate = authenticate
	//only reduced replica num is supported
	if replicaNum != 0 && replicaNum < vol.dpReplicaNum {
		vol.dpReplicaNum = replicaNum
	}
	if err = c.syncUpdateVol(vol); err != nil {
		vol.Capacity = oldCapacity
		vol.dpReplicaNum = oldDpReplicaNum
		vol.FollowerRead = oldFollowerRead
		vol.authenticate = oldAuthenticate
		log.LogErrorf("action[updateVol] vol[%v] err[%v]", name, err)
		err = proto.ErrPersistenceByRaft
		goto errHandler
	}
	return
errHandler:
	err = fmt.Errorf("action[updateVol], clusterID[%v] name:%v, err:%v ", c.Name, name, err.Error())
	log.LogError(errors.Stack(err))
	Warn(c.Name, err.Error())
	return
}

// Create a new volume.
// By default we create 3 meta partitions and 10 data partitions during initialization.
func (c *Cluster) createVol(name, owner, zoneName string, mpCount, dpReplicaNum, size, capacity int, followerRead, authenticate, crossZone bool) (vol *Vol, err error) {
	var (
		dataPartitionSize       uint64
		readWriteDataPartitions int
	)
	if size == 0 {
		dataPartitionSize = util.DefaultDataPartitionSize
	} else {
		dataPartitionSize = uint64(size) * util.GB
	}

	if crossZone && c.t.zoneLen() <= 1 {
		return nil, fmt.Errorf("cluster has one zone,can't cross zone")
	}
	if crossZone && zoneName != "" {
		return nil, fmt.Errorf("only the vol which don't across zones,can specified zoneName")
	}
	if zoneName != "" {
		if _, err = c.t.getZone(zoneName); err != nil {
			return
		}
	}
	if vol, err = c.doCreateVol(name, owner, zoneName, dataPartitionSize, uint64(capacity), dpReplicaNum, followerRead, authenticate, crossZone); err != nil {
		goto errHandler
	}
	if err = vol.initMetaPartitions(c, mpCount); err != nil {
		vol.Status = markDelete
		if e := c.syncDeleteVol(vol); e != nil {
			log.LogErrorf("action[createVol] failed,vol[%v] err[%v]", vol.Name, e)
		}
		c.deleteVol(name)
		err = fmt.Errorf("action[createVol] initMetaPartitions failed,err[%v]", err)
		goto errHandler
	}
	for retryCount := 0; readWriteDataPartitions < defaultInitDataPartitionCnt && retryCount < 3; retryCount++ {
		vol.initDataPartitions(c)
		readWriteDataPartitions = len(vol.dataPartitions.partitionMap)
	}
	vol.dataPartitions.readableAndWritableCnt = readWriteDataPartitions
	vol.updateViewCache(c)
	log.LogInfof("action[createVol] vol[%v],readableAndWritableCnt[%v]", name, readWriteDataPartitions)
	return

errHandler:
	err = fmt.Errorf("action[createVol], clusterID[%v] name:%v, err:%v ", c.Name, name, err)
	log.LogError(errors.Stack(err))
	Warn(c.Name, err.Error())
	return
}

func (c *Cluster) doCreateVol(name, owner, zoneName string, dpSize, capacity uint64, dpReplicaNum int, followerRead, authenticate, crossZone bool) (vol *Vol, err error) {
	var id uint64
	c.createVolMutex.Lock()
	defer c.createVolMutex.Unlock()
	if _, err = c.getVol(name); err == nil {
		err = proto.ErrDuplicateVol
		goto errHandler
	}
	id, err = c.idAlloc.allocateCommonID()
	if err != nil {
		goto errHandler
	}
<<<<<<< HEAD
	vol = newVol(id, name, owner, dpSize, capacity, uint8(dpReplicaNum), defaultReplicaNum, followerRead, authenticate, crossZone, time.Now().Unix())
=======
	vol = newVol(id, name, owner, zoneName, dpSize, capacity, uint8(dpReplicaNum), defaultReplicaNum, followerRead, authenticate, crossZone)
>>>>>>> 5ebce7a6
	// refresh oss secure
	vol.refreshOSSSecure()
	if err = c.syncAddVol(vol); err != nil {
		goto errHandler
	}
	c.putVol(vol)
	return
errHandler:
	err = fmt.Errorf("action[doCreateVol], clusterID[%v] name:%v, err:%v ", c.Name, name, err.Error())
	log.LogError(errors.Stack(err))
	Warn(c.Name, err.Error())
	return
}

// Update the upper bound of the inode ids in a meta partition.
func (c *Cluster) updateInodeIDRange(volName string, start uint64) (err error) {

	var (
		maxPartitionID uint64
		vol            *Vol
		partition      *MetaPartition
	)

	if vol, err = c.getVol(volName); err != nil {
		log.LogErrorf("action[updateInodeIDRange]  vol [%v] not found", volName)
		return proto.ErrVolNotExists
	}
	maxPartitionID = vol.maxPartitionID()
	if partition, err = vol.metaPartition(maxPartitionID); err != nil {
		log.LogErrorf("action[updateInodeIDRange]  mp[%v] not found", maxPartitionID)
		return proto.ErrMetaPartitionNotExists
	}
	adjustStart := start
	if adjustStart < partition.Start {
		adjustStart = partition.Start
	}
	if adjustStart < partition.MaxInodeID {
		adjustStart = partition.MaxInodeID
	}
	adjustStart = adjustStart + defaultMetaPartitionInodeIDStep
	log.LogWarnf("vol[%v],maxMp[%v],start[%v],adjustStart[%v]", volName, maxPartitionID, start, adjustStart)
	if err = vol.splitMetaPartition(c, partition, adjustStart); err != nil {
		log.LogErrorf("action[updateInodeIDRange]  mp[%v] err[%v]", partition.PartitionID, err)
	}
	return
}

// Choose the target hosts from the available zones and meta nodes.
func (c *Cluster) chooseTargetMetaHosts(excludeZone string, excludeNodeSets []uint64, excludeHosts []string, replicaNum int, crossZone bool, specifiedZone string) (hosts []string, peers []proto.Peer, err error) {
	var (
		zones      []*Zone
		masterZone *Zone
	)
	excludeZones := make([]string, 0)
	if excludeZone != "" {
		excludeZones = append(excludeZones, excludeZone)
	}
	zoneNum := c.decideZoneNum(crossZone)
	if replicaNum < zoneNum {
		zoneNum = replicaNum
	}
	// when creating vol,user specified a zone,we reset zoneNum to 1,to be created partition with specified zone,
	//if specified zone is not writable,we choose a zone randomly
	if specifiedZone != "" {
		zoneNum = 1
		zone, err := c.t.getZone(specifiedZone)
		if err != nil {
			Warn(c.Name, fmt.Sprintf("cluster[%v],specified zone[%v]is not writable", c.Name, specifiedZone))
		} else {
			zones = make([]*Zone, 0)
			zones = append(zones, zone)
		}
	}
	if zones == nil || specifiedZone == "" {
		if zones, err = c.t.allocZonesForMetaNode(zoneNum, replicaNum, excludeZones); err != nil {
			return
		}
	}

	if crossZone && len(zones) < 2 {
		log.LogWarn(fmt.Sprintf("action[chooseTargetMetaNodes] ,no enough zones [%v] to be selected, expect select [%v] zones", len(zones), zoneNum))
		return nil, nil, fmt.Errorf("action[chooseTargetMetaNodes] no enough zones [%v] to be selected, expect select [%v] zones", len(zones), zoneNum)
	}
	if len(zones) == 1 {
		if hosts, peers, err = zones[0].getAvailMetaNodeHosts(excludeNodeSets, excludeHosts, replicaNum); err != nil {
			log.LogErrorf("action[chooseTargetMetaNodes],err[%v]", err)
			return
		}
		return
	}
	hosts = make([]string, 0)
	peers = make([]proto.Peer, 0)
	if excludeHosts == nil {
		excludeHosts = make([]string, 0)
	}
	//replicaNum is equal with the number of allocated zones
	if replicaNum == len(zones) {
		for _, zone := range zones {
			selectedHosts, selectedPeers, e := zone.getAvailMetaNodeHosts(excludeNodeSets, excludeHosts, 1)
			if e != nil {
				return nil, nil, errors.NewError(e)
			}
			hosts = append(hosts, selectedHosts...)
			peers = append(peers, selectedPeers...)
		}
		goto result
	}

	// replicaNum larger than with the number of allocated zones
	for _, zone := range zones {
		if zone.name != c.lastMasterZoneForMetaNode {
			masterZone = zone
			c.lastMasterZoneForMetaNode = zone.name
			break
		}
	}
	if masterZone == nil {
		masterZone = zones[0]
	}
	for _, zone := range zones {
		if zone.name == masterZone.name {
			rNum := replicaNum - len(zones) + 1
			selectedHosts, selectedPeers, e := zone.getAvailMetaNodeHosts(excludeNodeSets, excludeHosts, rNum)
			if e != nil {
				return nil, nil, errors.NewError(e)
			}
			hosts = append(hosts, selectedHosts...)
			peers = append(peers, selectedPeers...)
		} else {
			selectedHosts, selectedPeers, e := zone.getAvailMetaNodeHosts(excludeNodeSets, excludeHosts, 1)
			if e != nil {
				return nil, nil, errors.NewError(e)
			}
			hosts = append(hosts, selectedHosts...)
			peers = append(peers, selectedPeers...)
		}
	}
result:
	log.LogInfof("action[chooseTargetMetaHosts] replicaNum[%v],zoneNum[%v],selectedZones[%v],hosts[%v]", replicaNum, zoneNum, len(zones), hosts)
	if len(hosts) != replicaNum {
		return nil, nil, errors.Trace(proto.ErrNoMetaNodeToCreateMetaPartition, "hosts len[%v],replicaNum[%v]", len(hosts), replicaNum)
	}
	return
}

func (c *Cluster) dataNodeCount() (len int) {
	c.dataNodes.Range(func(key, value interface{}) bool {
		len++
		return true
	})
	return
}

func (c *Cluster) metaNodeCount() (len int) {
	c.metaNodes.Range(func(key, value interface{}) bool {
		len++
		return true
	})
	return
}

func (c *Cluster) allDataNodes() (dataNodes []proto.NodeView) {
	dataNodes = make([]proto.NodeView, 0)
	c.dataNodes.Range(func(addr, node interface{}) bool {
		dataNode := node.(*DataNode)
		dataNodes = append(dataNodes, proto.NodeView{Addr: dataNode.Addr, Status: dataNode.isActive, ID: dataNode.ID, IsWritable: dataNode.isWriteAble()})
		return true
	})
	return
}

func (c *Cluster) allMetaNodes() (metaNodes []proto.NodeView) {
	metaNodes = make([]proto.NodeView, 0)
	c.metaNodes.Range(func(addr, node interface{}) bool {
		metaNode := node.(*MetaNode)
		metaNodes = append(metaNodes, proto.NodeView{ID: metaNode.ID, Addr: metaNode.Addr, Status: metaNode.IsActive, IsWritable: metaNode.isWritable()})
		return true
	})
	return
}

func (c *Cluster) allVolNames() (vols []string) {
	vols = make([]string, 0)
	c.volMutex.RLock()
	defer c.volMutex.RUnlock()
	for name := range c.vols {
		vols = append(vols, name)
	}
	return
}

func (c *Cluster) copyVols() (vols map[string]*Vol) {
	vols = make(map[string]*Vol, 0)
	c.volMutex.RLock()
	defer c.volMutex.RUnlock()
	for name, vol := range c.vols {
		vols[name] = vol
	}
	return
}

// Return all the volumes except the ones that have been marked to be deleted.
func (c *Cluster) allVols() (vols map[string]*Vol) {
	vols = make(map[string]*Vol, 0)
	c.volMutex.RLock()
	defer c.volMutex.RUnlock()
	for name, vol := range c.vols {
		if vol.Status == normal {
			vols[name] = vol
		}
	}
	return
}

func (c *Cluster) getDataPartitionCount() (count int) {
	c.volMutex.RLock()
	defer c.volMutex.RUnlock()
	for _, vol := range c.vols {
		count = count + len(vol.dataPartitions.partitions)
	}
	return
}

func (c *Cluster) setMetaNodeThreshold(threshold float32) (err error) {
	oldThreshold := c.cfg.MetaNodeThreshold
	c.cfg.MetaNodeThreshold = threshold
	if err = c.syncPutCluster(); err != nil {
		log.LogErrorf("action[setMetaNodeThreshold] err[%v]", err)
		c.cfg.MetaNodeThreshold = oldThreshold
		err = proto.ErrPersistenceByRaft
		return
	}
	return
}

func (c *Cluster) setDisableAutoAllocate(disableAutoAllocate bool) (err error) {
	oldFlag := c.DisableAutoAllocate
	c.DisableAutoAllocate = disableAutoAllocate
	if err = c.syncPutCluster(); err != nil {
		log.LogErrorf("action[setDisableAutoAllocate] err[%v]", err)
		c.DisableAutoAllocate = oldFlag
		err = proto.ErrPersistenceByRaft
		return
	}
	return
}

func (c *Cluster) clearVols() {
	c.volMutex.Lock()
	defer c.volMutex.Unlock()
	c.vols = make(map[string]*Vol, 0)
}

func (c *Cluster) clearTopology() {
	c.t.clear()
}

func (c *Cluster) clearDataNodes() {
	c.dataNodes.Range(func(key, value interface{}) bool {
		dataNode := value.(*DataNode)
		c.dataNodes.Delete(key)
		dataNode.clean()
		return true
	})
}

func (c *Cluster) clearMetaNodes() {
	c.metaNodes.Range(func(key, value interface{}) bool {
		metaNode := value.(*MetaNode)
		c.metaNodes.Delete(key)
		metaNode.clean()
		return true
	})
}<|MERGE_RESOLUTION|>--- conflicted
+++ resolved
@@ -1320,6 +1320,7 @@
 	var id uint64
 	c.createVolMutex.Lock()
 	defer c.createVolMutex.Unlock()
+	var createTime = time.Now().Unix() // record unix seconds of volume create time
 	if _, err = c.getVol(name); err == nil {
 		err = proto.ErrDuplicateVol
 		goto errHandler
@@ -1328,11 +1329,7 @@
 	if err != nil {
 		goto errHandler
 	}
-<<<<<<< HEAD
-	vol = newVol(id, name, owner, dpSize, capacity, uint8(dpReplicaNum), defaultReplicaNum, followerRead, authenticate, crossZone, time.Now().Unix())
-=======
-	vol = newVol(id, name, owner, zoneName, dpSize, capacity, uint8(dpReplicaNum), defaultReplicaNum, followerRead, authenticate, crossZone)
->>>>>>> 5ebce7a6
+	vol = newVol(id, name, owner, zoneName, dpSize, capacity, uint8(dpReplicaNum), defaultReplicaNum, followerRead, authenticate, crossZone, createTime)
 	// refresh oss secure
 	vol.refreshOSSSecure()
 	if err = c.syncAddVol(vol); err != nil {
